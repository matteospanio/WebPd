--- conflicted
+++ resolved
@@ -1,17 +1,14 @@
 <p align="center">
   <img src="webpd.png" />
 </p>
-
 
 <!-- intro start -->
 
 **WebPd** is a compiler for audio programming language [Pure Data](puredata.info/) allowing to run **.pd** patches on web pages. 
 
-<!-- Patches can be compiled directly [online](https://sebpiq.github.io/WebPd_website/) or [with the command line tool](#using-the-cli). -->
+**WebPd is highly modular and takes a white-box approach to audio programming**. It aims to enable people with different levels of expertise to use the environment they feel most confortable with to program music and sounds. The output of the compiler is plain human-readable JavaScript or [AssemblyScript](https://www.assemblyscript.org/) (*). This means that you're free to take the generated code and work directly with it in your own web application without using WebPd or Pure Data ever again 🌈.
 
-**WebPd is highly modular and takes a white-box approach to audio programming**. It aims to enable people with different levels of expertise to use the environment they feel most confortable with to play music and sounds. The output of the compiler is plain human-readable JavaScript or [AssemblyScript](https://www.assemblyscript.org/) (*). This means that you're free to take the generated code and work directly with it in your own web application without using WebPd or Pure Data ever again 🌈.
-
-WebPd simply generates audio code so you can choose *if* and *how* you want to add visuals and interactivity. There are plenty of good options to interact with the objects like  [Three.js](https://threejs.org/), [p5.js](https://p5js.org/), good old JavaScript / HTML, etc. An example of a patch player has recently been [published](#using-the-web-compiler). As a result, WebPd is **not** a new web editor for building patch as Pure Data does natively or a simple executor like libpd but a cutting edge engine to provide interactions with you patch through the web.
+WebPd simply generates audio code so adding visuals and interactivity is up to you. Indeed, there are plenty of good JavaScript libraries to build interactive visual interfaces such as [Three.js](https://threejs.org/), [p5.js](https://p5js.org/), good old JavaScript / HTML / CSS, etc. Integrating them with a WebPd patch should be fairly easy. An example of such integration is the *patch player* demo, available through [the web compiler](#using-the-web-compiler). As a result, WebPd is **not**, in itself, a complete editor and a live performance platform as Pure Data is. The Pure Data graphical interface, as well as GEM, are out of the scope of WebPd. WebPd isn't either a simple executor like libpd. It is rather a lean audio compiler, which generates high-performance, human-readable and easily integrable audio code with no bloat.
 
 *(\*) AssemblyScript is a TypeScript-style language which compiles to WebAssembly.*
 
@@ -26,7 +23,7 @@
 
 **The web compiler and a patch player are live at the following address: https://sebpiq.github.io/WebPd_website**
 
-Just upload or give a URL(*) of a patch, compile it just in time and generate an interface allowing to play that patch in realtime instantly in your browser. Once the compilation succeeds, you can copy and share the resulting URL from the player with others(**). This URL contains all the modified parameters of the patch you have played with so that it is shared completely in its *current* state.
+Just upload or give a URL(*) of a patch, compile it just in time and generate an interface allowing to play that patch in realtime in your browser. Once the compilation succeeds, you can copy and share with others the resulting URL from the player(**). This URL contains all the modified parameters of the patch you have played with, so that it is shared completely in its *current* state.
 
 *(\*)You can use any public URL of a patch found in the wild (on github, Pure Data forums, etc.).*
 
@@ -56,7 +53,7 @@
 
 If you feel stuck, there's [plenty of places](https://puredata.info/community) where you can ask for help. I recommend in particular [the discord server](https://discord.gg/AZ43djV) where you can get help quickly and find support from the community.
 
-If you feel you might have stumbled upon a bug, please report it following [these simple guidelines](reporting-a-bug).
+If you feel you might have stumbled upon a bug, please report it following [these simple guidelines](#reporting-a-bug).
 
 ### You are using WebPd?
 
@@ -94,20 +91,19 @@
 ### Contributing
 <span id="contributing"><span>
 
-<<<<<<< HEAD
-One-time contributions or regular work on the library are more than welcome ! Contribution guidelines are coming, meanwhile if you have time and would really like to get involved you can get in touch on the issue tracker on github and I can help you getting started.
 
-WebPd is built in several sub-packages in addition to this one which rules them all : 
+One-time contributions or regular work on the library are more than welcome! Contribution guidelines are coming, meanwhile if you have time and would really like to get involved please get in touch on the issue tracker on GitHub. I would be pleased to help you getting started for contributing.
+
+In case you would like to try developping a new object, here are some good examples to start with:
+
+- [clip.ts](https://github.com/sebpiq/WebPd/blob/develop/src/nodes/nodes/clip.ts)
+- [clip~.ts](https://github.com/sebpiq/WebPd/blob/develop/src/nodes/nodes/clip~.ts)
+
+If you want to dig deeper into the code, WebPd is built in several sub-packages in addition to this one which combines them all : 
+
 - Pd file parser : https://github.com/sebpiq/WebPd_pd-parser
 - WebPd compiler : https://github.com/sebpiq/WebPd_compiler
 - WebPd runtime : https://github.com/sebpiq/WebPd_runtime
-=======
-One-time contributions or regular work on the library are more than welcome! Contribution guidelines are coming, meanwhile if you have time and would really like to get involved please get in touch on the issue tracker on GitHub. I would be pleased to help you getting started for contributing.
-
-In case you would start to develop a new object, here are some good examples to start with:
-
-- [clip.ts](https://github.com/sebpiq/WebPd/blob/develop/src/nodes/nodes/clip.ts)
-- [clip~.ts](https://github.com/sebpiq/WebPd/blob/develop/src/nodes/nodes/clip~.ts)
 
 
 ## License
@@ -131,5 +127,4 @@
 
 ## Acknowledgment and sponsors
 
-This project has been sponsored by the [DAFNE+](https://dafneplus.eu/) european research project funded by the European Union within the "Horizon Europe" program (Grant Agreement 101061548) and [IRCAM](https://www.ircam.fr) within the WAM team from december 2022 to march 2023.
->>>>>>> 669ea51d
+This project has been sponsored by the [DAFNE+](https://dafneplus.eu/) european research project funded by the European Union within the "Horizon Europe" program (Grant Agreement 101061548) and [IRCAM](https://www.ircam.fr) within the WAM team from december 2022 to march 2023.